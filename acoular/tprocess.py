# -*- coding: utf-8 -*-
#pylint: disable-msg=E0611, E1101, C0103, R0901, R0902, R0903, R0904, W0232
#------------------------------------------------------------------------------
# Copyright (c) 2007-2019, Acoular Development Team.
#------------------------------------------------------------------------------
"""Implements processing in the time domain.

.. autosummary::
    :toctree: generated/

    SamplesGenerator
    TimeInOut
    MaskedTimeInOut
    Trigger
    AngleTracker
    SpatialInterpolator
    SpatialInterpolatorRotation
    SpatialInterpolatorConstantRotation
    Mixer
    TimePower
    TimeAverage
    TimeReverse
    Filter
    FiltFiltOctave
    FiltOctave
    TimeExpAverage
    FiltFreqWeight
    TimeCache
    WriteWAV
    WriteH5
    SampleSplitter
"""

# imports from other packages
from numpy import array, empty, empty_like, pi, sin, sqrt, zeros, newaxis, unique, \
int16, nan, concatenate, sum, float64, identity, argsort, interp, arange, append, \
linspace, flatnonzero, argmin, argmax, delete, mean, inf, asarray, stack, sinc, exp, \
polymul, arange, cumsum

from numpy.matlib import repmat

from scipy.spatial import Delaunay
from scipy.interpolate import LinearNDInterpolator,splrep, splev, \
CloughTocher2DInterpolator, CubicSpline, Rbf
from traits.api import HasPrivateTraits, Float, Int, CLong, Bool, ListInt, \
Constant, File, Property, Instance, Trait, Delegate, \
cached_property, on_trait_change, List, CArray, Dict

from datetime import datetime
from os import path
import wave
from scipy.signal import butter, lfilter, filtfilt, bilinear
from warnings import warn
from collections import deque
from inspect import currentframe
import threading

# acoular imports
from .internal import digest
from .h5cache import H5cache, td_dir
from .h5files import H5CacheFileBase, _get_h5file_class
from .environments import cartToCyl,cylToCart
from .microphones import MicGeom
from .configuration import config


class SamplesGenerator( HasPrivateTraits ):
    """
    Base class for any generating signal processing block
    
    It provides a common interface for all SamplesGenerator classes, which
    generate an output via the generator :meth:`result`.
    This class has no real functionality on its own and should not be 
    used directly.
    """

    #: Sampling frequency of the signal, defaults to 1.0
    sample_freq = Float(1.0, 
        desc="sampling frequency")
    
    #: Number of channels 
    numchannels = CLong
               
    #: Number of samples 
    numsamples = CLong
    
    # internal identifier
    digest = Property
    
    def _get_digest( self ): 
        return '' 
               
    def result(self, num):
        """
        Python generator that yields the output block-wise.
                
        Parameters
        ----------
        num : integer
            This parameter defines the size of the blocks to be yielded
            (i.e. the number of samples per block) 
        
        Returns
        -------
        No output since `SamplesGenerator` only represents a base class to derive
        other classes from.
        """
        pass


class TimeInOut( SamplesGenerator ):
    """
    Base class for any time domain signal processing block, 
    gets samples from :attr:`source` and generates output via the 
    generator :meth:`result`
    """

    #: Data source; :class:`~acoular.sources.SamplesGenerator` or derived object.
    source = Trait(SamplesGenerator)

    #: Sampling frequency of output signal, as given by :attr:`source`.
    sample_freq = Delegate('source')
    
    #: Number of channels in output, as given by :attr:`source`.
    numchannels = Delegate('source')
               
    #: Number of samples in output, as given by :attr:`source`.
    numsamples = Delegate('source')
            
    # internal identifier
    digest = Property( depends_on = ['source.digest'])

    @cached_property
    def _get_digest( self ):
        return digest(self)

    def result(self, num):
        """ 
        Python generator: dummy function, just echoes the output of source,
        yields samples in blocks of shape (num, :attr:`numchannels`), the last block
        may be shorter than num.
        """
        for temp in self.source.result(num):
            # effectively no processing
            yield temp


class MaskedTimeInOut ( TimeInOut ):
    """
    Signal processing block for channel and sample selection.
    
    This class serves as intermediary to define (in)valid 
    channels and samples for any 
    :class:`~acoular.sources.SamplesGenerator` (or derived) object.
    It gets samples from :attr:`~acoular.tprocess.TimeInOut.source` 
    and generates output via the generator :meth:`result`.
    """
        
    #: Index of the first sample to be considered valid.
    start = CLong(0, 
        desc="start of valid samples")
    
    #: Index of the last sample to be considered valid.
    stop = Trait(None, None, CLong, 
        desc="stop of valid samples")
    
    #: Channels that are to be treated as invalid.
    invalid_channels = ListInt(
        desc="list of invalid channels")
    
    #: Channel mask to serve as an index for all valid channels, is set automatically.
    channels = Property(depends_on = ['invalid_channels', 'source.numchannels'], 
        desc="channel mask")
    
    #: Number of channels in input, as given by :attr:`~acoular.tprocess.TimeInOut.source`.
    numchannels_total = Delegate('source', 'numchannels')
               
    #: Number of samples in input, as given by :attr:`~acoular.tprocess.TimeInOut.source`.
    numsamples_total = Delegate('source', 'numsamples')

    #: Number of valid channels, is set automatically.
    numchannels = Property(depends_on = ['invalid_channels', \
        'source.numchannels'], desc="number of valid input channels")

    #: Number of valid time samples, is set automatically.
    numsamples = Property(depends_on = ['start', 'stop', 'source.numsamples'], 
        desc="number of valid samples per channel")

    #: Name of the cache file without extension, readonly.
    basename = Property( depends_on = 'source.digest', 
        desc="basename for cache file")

    # internal identifier
    digest = Property( depends_on = ['source.digest', 'start', 'stop', \
        'invalid_channels'])

    @cached_property
    def _get_digest( self ):
        return digest(self)

    @cached_property
    def _get_basename( self ):
        if 'basename' in self.source.all_trait_names():
            return self.source.basename
        else: 
            return self.source.__class__.__name__ + self.source.digest
    
    @cached_property
    def _get_channels( self ):
        if len(self.invalid_channels)==0:
            return slice(0, None, None)
        allr=[i for i in range(self.numchannels_total) if not (i in self.invalid_channels)]
        return array(allr)
    
    @cached_property
    def _get_numchannels( self ):
        if len(self.invalid_channels)==0:
            return self.numchannels_total
        return len(self.channels)
    
    @cached_property
    def _get_numsamples( self ):
        sli = slice(self.start, self.stop).indices(self.numsamples_total)
        return sli[1]-sli[0]

    def result(self, num):
        """ 
        Python generator that yields the output block-wise.
        
        Parameters
        ----------
        num : integer
            This parameter defines the size of the blocks to be yielded
            (i.e. the number of samples per block).
        
        Returns
        -------
        Samples in blocks of shape (num, :attr:`numchannels`). 
            The last block may be shorter than num.
        """
        sli = slice(self.start, self.stop).indices(self.numsamples_total)
        start = sli[0]
        stop = sli[1]
        if start >= stop:
            raise IOError("no samples available")
        
        if start != 0 or stop != self.numsamples_total:

            stopoff = -stop % num
            offset = -start % num
            if offset == 0: offset = num      
            buf = empty((num + offset , self.numchannels), dtype=float) # buffer array
            i = 0
            for block in self.source.result(num):
                i += num
                if i > start and i <= stop+stopoff:
                    ns = block.shape[0] # numbers of samples
                    buf[offset:offset+ns] = block[:, self.channels]
                    if i > start + num:
                        yield buf[:num]
                    buf[:offset] = buf[num:num+offset]
            if offset-stopoff != 0:
                yield buf[:(offset-stopoff)]
        
        else: # if no start/stop given, don't do the resorting thing
            for block in self.source.result(num):
                yield block[:, self.channels]


class ChannelMixer( TimeInOut ):
    """
    Class for directly mixing the channels of a multi-channel source. 
    Outputs a single channel.
    """
    
    #: Amplitude weight(s) for the channels as array. If not set, all channels are equally weighted.
    weights = CArray(desc="channel weights")
    
    # Number of channels is always one here.
    numchannels = Constant(1)
    
    # internal identifier
    digest = Property( depends_on = ['source.digest', 'weights'])

    @cached_property
    def _get_digest( self ):
        return digest(self)         

    def result(self, num):
        """ 
        Python generator that yields the output block-wise.
        
        Parameters
        ----------
        num : integer
            This parameter defines the size of the blocks to be yielded
            (i.e. the number of samples per block).
        
        Returns
        -------
        Samples in blocks of shape (num, 1). 
            The last block may be shorter than num.
        """
        if self.weights.size:
            if self.weights.shape in {(self.source.numchannels,), (1,)}:
                weights = self.weights
            else:
                raise ValueError("Weight factors can not be broadcasted: %s, %s" % \
                                 (self.weights.shape, (self.source.numchannels,)))
        else: 
            weights = 1
        
        for block in self.source.result(num):
            yield sum(weights*block, 1, keepdims=True)
  
    
class Trigger(TimeInOut):
    """
    Class for identifying trigger signals.
    Gets samples from :attr:`source` and stores the trigger samples in :meth:`trigger_data`.
    
    The algorithm searches for peaks which are above/below a signed threshold.
    A estimate for approximative length of one revolution is found via the greatest
    number of samples between the adjacent peaks.
    The algorithm then defines hunks as percentages of the estimated length of one revolution.
    If there are multiple peaks within one hunk, the algorithm just takes one of them 
    into account (e.g. the first peak, the peak with extremum value, ...).
    In the end, the algorithm checks if the found peak locations result in rpm that don't
    vary too much.
    """
    #: Data source; :class:`~acoular.tprocess.SamplesGenerator` or derived object.
    source = Instance(SamplesGenerator)
    
    #: Threshold of trigger. Has different meanings for different 
    #: :attr:`~acoular.tprocess.Trigger.trigger_type`. The sign is relevant.
    #: If a sample of the signal is above/below the positive/negative threshold, 
    #: it is assumed to be a peak.
    #: Default is None, in which case a first estimate is used: The threshold
    #: is assumed to be 75% of the max/min difference between all extremums and the 
    #: mean value of the trigger signal. E.g: the mean value is 0 and there are positive
    #: extremums at 400 and negative extremums at -800. Then the estimated threshold would be 
    #: 0.75 * -800 = -600.
    threshold = Float(None)
    
    #: Maximum allowable variation of length of each revolution duration. Default is
    #: 2%. A warning is thrown, if any revolution length surpasses this value:
    #: abs(durationEachRev - meanDuration) > 0.02 * meanDuration
    max_variation_of_duration = Float(0.02)
    
    #: Defines the length of hunks via lenHunk = hunk_length * maxOncePerRevDuration.
    #: If there are multiple peaks within lenHunk, then the algorithm will 
    #: cancel all but one out (see :attr:`~acoular.tprocess.Trigger.multiple_peaks_in_hunk`).
    #: Default is to 0.1.
    hunk_length = Float(0.1)
    
    #: Type of trigger.
    #:
    #: 'dirac': a single puls is assumed (sign of  
    #: :attr:`~acoular.tprocess.Trigger.trigger_type` is important).
    #: Sample will trigger if its value is above/below the pos/neg threshold.
    #: 
    #: 'rect' : repeating rectangular functions. Only every second 
    #: edge is assumed to be a trigger. The sign of 
    #: :attr:`~acoular.tprocess.Trigger.trigger_type` gives information
    #: on which edge should be used (+ for rising edge, - for falling edge).
    #: Sample will trigger if the difference between its value and its predecessors value
    #: is above/below the pos/neg threshold.
    #: 
    #: Default is 'dirac'.
    trigger_type = Trait('dirac', 'rect')
    
    #: Identifier which peak to consider, if there are multiple peaks in one hunk
    #: (see :attr:`~acoular.tprocess.Trigger.hunk_length`). Default is to 'extremum', 
    #: in which case the extremal peak (maximum if threshold > 0, minimum if threshold < 0) is considered.
    multiple_peaks_in_hunk = Trait('extremum', 'first')
    
    #: Tuple consisting of 3 entries: 
    #: 
    #: 1.: -Vector with the sample indices of the 1/Rev trigger samples
    #: 
    #: 2.: -maximum of number of samples between adjacent trigger samples
    #: 
    #: 3.: -minimum of number of samples between adjacent trigger samples
    trigger_data = Property(depends_on=['source.digest', 'threshold', 'max_variation_of_duration', \
                                        'hunk_length', 'trigger_type', 'multiple_peaks_in_hunk'])
    
    # internal identifier
    digest = Property(depends_on=['source.digest', 'threshold', 'max_variation_of_duration', \
                                        'hunk_length', 'trigger_type', 'multiple_peaks_in_hunk'])
    
    @cached_property
    def _get_digest( self ):
        return digest(self)
    
    @cached_property
    def _get_trigger_data(self):
        self._check_trigger_existence()
        triggerFunc = {'dirac' : self._trigger_dirac,
                       'rect' : self._trigger_rect}[self.trigger_type]
        nSamples = 2048  # number samples for result-method of source
        threshold = self._threshold(nSamples)
        
        # get all samples which surpasse the threshold
        peakLoc = array([], dtype='int')  # all indices which surpasse the threshold
        triggerData = array([])
        x0 = []
        dSamples = 0
        for triggerSignal in self.source.result(nSamples):
            localTrigger = flatnonzero(triggerFunc(x0, triggerSignal, threshold))
            if not len(localTrigger) == 0:
                peakLoc = append(peakLoc, localTrigger + dSamples)
                triggerData = append(triggerData, triggerSignal[localTrigger])
            dSamples += nSamples
            x0 = triggerSignal[-1]
        if len(peakLoc) <= 1:
            raise Exception('Not enough trigger info. Check *threshold* sign and value!')

        peakDist = peakLoc[1:] - peakLoc[:-1]
        maxPeakDist = max(peakDist)  # approximate distance between the revolutions
        
        # if there are hunks which contain multiple peaks -> check for each hunk, 
        # which peak is the correct one -> delete the other one.
        # if there are no multiple peaks in any hunk left -> leave the while 
        # loop and continue with program
        multiplePeaksWithinHunk = flatnonzero(peakDist < self.hunk_length * maxPeakDist)
        while len(multiplePeaksWithinHunk) > 0:
            peakLocHelp = multiplePeaksWithinHunk[0]
            indHelp = [peakLocHelp, peakLocHelp + 1]
            if self.multiple_peaks_in_hunk == 'extremum':
                values = triggerData[indHelp]
                deleteInd = indHelp[argmin(abs(values))]
            elif self.multiple_peaks_in_hunk == 'first':
                deleteInd = indHelp[1]
            peakLoc = delete(peakLoc, deleteInd)
            triggerData = delete(triggerData, deleteInd)
            peakDist = peakLoc[1:] - peakLoc[:-1]
            multiplePeaksWithinHunk = flatnonzero(peakDist < self.hunk_length * maxPeakDist)
        
        # check whether distances between peaks are evenly distributed
        meanDist = mean(peakDist)
        diffDist = abs(peakDist - meanDist)
        faultyInd = flatnonzero(diffDist > self.max_variation_of_duration * meanDist)
        if faultyInd.size != 0:
            warn('In Trigger-Identification: The distances between the peaks (and therefor the lengths of the revolutions) vary too much (check samples %s).' % str(peakLoc[faultyInd] + self.source.start), Warning, stacklevel = 2)
        return peakLoc, max(peakDist), min(peakDist)
    
    def _trigger_dirac(self, x0, x, threshold):
        # x0 not needed here, but needed in _trigger_rect
        return self._trigger_value_comp(x, threshold)
    
    def _trigger_rect(self, x0, x, threshold):
        # x0 stores the last value of the the last generator cycle
        xNew = append(x0, x)
       #indPeakHunk = abs(xNew[1:] - xNew[:-1]) > abs(threshold)  # with this line: every edge would be located
        indPeakHunk = self._trigger_value_comp(xNew[1:] - xNew[:-1], threshold)
        return indPeakHunk
    
    def _trigger_value_comp(self, triggerData, threshold):
        if threshold > 0.0:
            indPeaks= triggerData > threshold
        else:
            indPeaks = triggerData < threshold
        return indPeaks
    
    def _threshold(self, nSamples):
        if self.threshold == None:  # take a guessed threshold
            # get max and min values of whole trigger signal
            maxVal = -inf
            minVal = inf
            meanVal = 0
            cntMean = 0
            for triggerData in self.source.result(nSamples):
                maxVal = max(maxVal, triggerData.max())
                minVal = min(minVal, triggerData.min())
                meanVal += triggerData.mean()
                cntMean += 1
            meanVal /= cntMean
            
            # get 75% of maximum absolute value of trigger signal
            maxTriggerHelp = [minVal, maxVal] - meanVal
            argInd = argmax(abs(maxTriggerHelp))
            thresh = maxTriggerHelp[argInd] * 0.75  # 0.75 for 75% of max trigger signal
            warn('No threshold was passed. An estimated threshold of %s is assumed.' % thresh, Warning, stacklevel = 2)
        else:  # take user defined  threshold
            thresh = self.threshold
        return thresh
    
    def _check_trigger_existence(self):
        nChannels = self.source.numchannels
        if not nChannels == 1:
            raise Exception('Trigger signal must consist of ONE channel, instead %s channels are given!' % nChannels)
        return 0

class AngleTracker(MaskedTimeInOut):
    '''
    Calculates rotation angle and rpm per sample from a trigger signal 
    using spline interpolation in the time domain. 
    
    Gets samples from :attr:`trigger` and stores the angle and rpm samples in :meth:`angle` and :meth:`rpm`.

    '''

    #: Data source; :class:`~acoular.tprocess.SamplesGenerator` or derived object.
    source = Instance(SamplesGenerator)    
    
    #: Trigger data from :class:`acoular.tprocess.Trigger`.
    trigger = Instance(Trigger) 
    
    # internal identifier
    digest = Property(depends_on=['source.digest', 
                                  'trigger.digest', 
                                  'trigger_per_revo',
                                  'rot_direction',
                                  'interp_points',
                                  'start_angle'])
    
    #: Trigger signals per revolution,
    #: defaults to 1.
    trigger_per_revo = Int(1,
                   desc ="trigger signals per revolution")
        
    #: Flag to set counter-clockwise (1) or clockwise (-1) rotation,
    #: defaults to -1.
    rot_direction = Int(-1,
                   desc ="mathematical direction of rotation")
    
    #: Points of interpolation used for spline,
    #: defaults to 4.
    interp_points = Int(4,
                   desc ="Points of interpolation used for spline")
    
    #: rotation angle in radians for first trigger position
    start_angle = Float(0,
                   desc ="rotation angle for trigger position")
    
    #: revolutions per minute for each sample, read-only
    rpm = Property( depends_on = 'digest', desc ="revolutions per minute for each sample")
    
    #: average revolutions per minute, read-only
    average_rpm = Property( depends_on = 'digest', desc ="average revolutions per minute")      
    
    #: rotation angle in radians for each sample, read-only
    angle = Property( depends_on = 'digest', desc ="rotation angle for each sample")
    
    # Internal flag to determine whether rpm and angle calculation has been processed,
    # prevents recalculation
    _calc_flag = Bool(False) 
    
    # Revolutions per minute, internal use
    _rpm = CArray()
          
    # Rotation angle in radians, internal use
    _angle = CArray()
    

    
    @cached_property 
    def _get_digest( self ):
        return digest(self)
    
    #helperfunction for trigger index detection
    def _find_nearest_idx(self, peakarray, value):
        peakarray = asarray(peakarray)
        idx = (abs(peakarray - value)).argmin()
        return idx
    
    def _to_rpm_and_angle(self):
        """ 
        Internal helper function 
        Calculates angles in radians for one or more instants in time.
        
        Current version supports only trigger and sources with the same samplefreq. 
        This behaviour may change in future releases 
        """

        #init
        ind=0
        #trigger data
        peakloc,maxdist,mindist= self.trigger._get_trigger_data()
        TriggerPerRevo= self.trigger_per_revo
        rotDirection = self.rot_direction
        nSamples =  self.source.numsamples
        samplerate =  self.source.sample_freq
        self._rpm = zeros(nSamples)
        self._angle = zeros(nSamples)
        #number of spline points
        InterpPoints=self.interp_points
        
        #loop over alle timesamples
        while ind < nSamples :     
            #when starting spline forward
            if ind<peakloc[InterpPoints]:
                peakdist=peakloc[self._find_nearest_idx(peakarray= peakloc,value=ind)+1] - peakloc[self._find_nearest_idx(peakarray= peakloc,value=ind)]
                splineData = stack((range(InterpPoints), peakloc[ind//peakdist:ind//peakdist+InterpPoints]), axis=0)
            #spline backwards    
            else:
                peakdist=peakloc[self._find_nearest_idx(peakarray= peakloc,value=ind)] - peakloc[self._find_nearest_idx(peakarray= peakloc,value=ind)-1]
                splineData = stack((range(InterpPoints), peakloc[ind//peakdist-InterpPoints:ind//peakdist]), axis=0)
            #calc angles and rpm    
            Spline = splrep(splineData[:,:][1], splineData[:,:][0], k=3)    
            self._rpm[ind]=splev(ind, Spline, der=1, ext=0)*60*samplerate
            self._angle[ind] = (splev(ind, Spline, der=0, ext=0)*2*pi*rotDirection/TriggerPerRevo + self.start_angle) % (2*pi)
            #next sample
            ind+=1
        #calculation complete    
        self._calc_flag = True
    
    # reset calc flag if something has changed
    @on_trait_change('digest')
    def _reset_calc_flag( self ):
        self._calc_flag = False
    
    #calc rpm from trigger data
    @cached_property
    def _get_rpm( self ):
        if not self._calc_flag:
            self._to_rpm_and_angle()
        return self._rpm

    #calc of angle from trigger data
    @cached_property
    def _get_angle(self):
        if not self._calc_flag:
            self._to_rpm_and_angle()
        return self._angle

    #calc average rpm from trigger data
    @cached_property
    def _get_average_rpm( self ):
        """ 
        Returns average revolutions per minute (rpm) over the source samples.
    
        Returns
        -------
        rpm : float
            rpm in 1/min.
        """
        #trigger indices data
        peakloc = self.trigger._get_trigger_data()[0]
        #calculation of average rpm in 1/min
        return (len(peakloc)-1) / (peakloc[-1]-peakloc[0]) / self.trigger_per_revo * self.source.sample_freq * 60

class SpatialInterpolator(TimeInOut):
    """
    Base class for spatial interpolation of microphone data.
    Gets samples from :attr:`source` and generates output via the 
    generator :meth:`result`
    """
    #: :class:`~acoular.microphones.MicGeom` object that provides the real microphone locations.
    mics = Instance(MicGeom(), 
        desc="microphone geometry")
    
    #: :class:`~acoular.microphones.MicGeom` object that provides the virtual microphone locations.
    mics_virtual = Property(
        desc="microphone geometry")
    
    _mics_virtual = Instance(MicGeom,
        desc="internal microphone geometry;internal usage, read only")
        
    def _get_mics_virtual(self):
        if not self._mics_virtual and self.mics:
            self._mics_virtual = self.mics
        return self._mics_virtual
    
    def _set_mics_virtual(self, mics_virtual):
        self._mics_virtual = mics_virtual

    
    #: Data source; :class:`~acoular.tprocess.SamplesGenerator` or derived object.
    source = Instance(SamplesGenerator)
    
    #: Interpolation method in spacial domain, defaults to
    method = Trait('linear', 'spline', 'rbf-multiquadric', 'rbf-cubic',\
        'custom', 'sinc', desc="method for interpolation used")
    
    #: spacial dimensionality of the array geometry
    array_dimension= Trait('1D', '2D',  \
        'ring', '3D', 'custom', desc="spacial dimensionality of the array geometry")
    
    #: Sampling frequency of output signal, as given by :attr:`source`.
    sample_freq = Delegate('source', 'sample_freq')
    
    #: Number of channels in output.
    numchannels = Property()
    
    #: Number of samples in output, as given by :attr:`source`.
    numsamples = Delegate('source', 'numsamples')
    
    
    #:Interpolate a point at the origin of the Array geometry 
    interp_at_zero =  Bool(False)

    #: The rotation must be around the z-axis, which means from x to y axis.
    #: If the coordinates are not build like that, than this 3x3 orthogonal 
    #: transformation matrix Q can be used to modify the coordinates.
    #: It is assumed that with the modified coordinates the rotation is around the z-axis. 
    #: The transformation is done via [x,y,z]_mod = Q * [x,y,z]. (default is Identity).
    Q = CArray(dtype=float64, shape=(3, 3), value=identity(3))
    
    
    #: Stores the output of :meth:`_virtNewCoord_func`; Read-Only
    _virtNewCoord_func = Property(depends_on=['mics.digest',
                                              'mics_virtual.digest',
                                              'method','array_dimension',
                                              'interp_at_zero'])
    
    #: internal identifier
    digest = Property(depends_on=['mics.digest', 'mics_virtual.digest', 'source.digest', \
                                   'method','array_dimension', 'Q', 'interp_at_zero'])
    
    def _get_numchannels(self):
        return self.mics_virtual.num_mics
    
    @cached_property
    def _get_digest( self ):
        return digest(self)
    
    @cached_property
    def _get_virtNewCoord(self):
        return self._virtNewCoord_func(self.mics.mpos, self.mics_virtual.mpos,self.method, self.array_dimension)
        
    
    def sinc_mic(self, r):
        """ 
        Modified Sinc function for Radial Basis function approximation
        
        """
        return sinc((r*self.mics_virtual.mpos.shape[1])/(pi))    
    
    def _virtNewCoord_func(self, mic, micVirt, method ,array_dimension, interp_at_zero = False):
        """ 
        Core functionality for getting the  interpolation .
        
        Parameters
        ----------
        mic : float[3, nPhysicalMics]
            The mic positions of the physical (really existing) mics
        micVirt : float[3, nVirtualMics]
            The mic positions of the virtual mics
        method : string
            The Interpolation method to use     
        array_dimension : string
            The Array Dimensions in cylinder coordinates

        Returns
        -------
        mesh : List[]
            The items of these lists are dependent of the reduced interpolation dimension of each subarray.
            If the Array is 1D the list items are:
                1. item : float64[nMicsInSpecificSubarray]
                    Ordered positions of the real mics on the new 1d axis, to be used as inputs for numpys interp.
                2. item : int64[nMicsInArray]
                    Indices identifying how the measured pressures must be evaluated, s.t. the entries of the previous item (see last line)
                    correspond to their initial pressure values
            If the Array is 2D or 3d the list items are:
                1. item : Delaunay mesh object
                    Delauney mesh (see scipy.spatial.Delaunay) for the specific Array
                2. item : int64[nMicsInArray]
                    same as 1d case, BUT with the difference, that here the rotational periodicy is handled, when constructing the mesh.
                    Therefor the mesh could have more vertices than the actual Array mics.
                    
        virtNewCoord : float64[3, nVirtualMics]
            Projection of each virtual mic onto its new coordinates. The columns of virtNewCoord correspond to [phi, rho, z]
            
        newCoord : float64[3, nMics]
            Projection of each mic onto its new coordinates. The columns of newCoordinates correspond to [phi, rho, z]
        """     
        # init positions of virtual mics in cyl coordinates
        nVirtMics = micVirt.shape[1]
        virtNewCoord = zeros((3, nVirtMics))
        virtNewCoord.fill(nan)
        #init real positions in cyl coordinates
        nMics = mic.shape[1]
        newCoord = zeros((3, nMics))
        newCoord.fill(nan)
        #empty mesh object
        mesh = []
        
        if self.array_dimension =='1D' or self.array_dimension =='ring':
                # get projections onto new coordinate, for real mics
                projectionOnNewAxis = cartToCyl(mic,self.Q)[0]
                indReorderHelp = argsort(projectionOnNewAxis)
                mesh.append([projectionOnNewAxis[indReorderHelp], indReorderHelp])
               
                #new coordinates of real mics
                indReorderHelp = argsort(cartToCyl(mic,self.Q)[0])
                newCoord = (cartToCyl(mic,self.Q).T)[indReorderHelp].T

                # and for virtual mics
                virtNewCoord = cartToCyl(micVirt)
                
        elif self.array_dimension =='2D':  # 2d case0

            # get virtual mic projections on new coord system
            virtNewCoord = cartToCyl(micVirt,self.Q)
            
            #new coordinates of real mics
            indReorderHelp = argsort(cartToCyl(mic,self.Q)[0])
            newCoord = cartToCyl(mic,self.Q) 
            
            #scipy delauney triangulation            
            #Delaunay
            tri = Delaunay(newCoord.T[:,:2], incremental=True) #
            
            
            if self.interp_at_zero:
                #add a point at zero 
                tri.add_points(array([[0 ], [0]]).T)
            
            # extend mesh with closest boundary points of repeating mesh 
            pointsOriginal = arange(tri.points.shape[0])
            hull = tri.convex_hull
            hullPoints = unique(hull)
                    
            addRight = tri.points[hullPoints]
            addRight[:, 0] += 2*pi
            addLeft= tri.points[hullPoints]
            addLeft[:, 0] -= 2*pi
            
            indOrigPoints = concatenate((pointsOriginal, pointsOriginal[hullPoints], pointsOriginal[hullPoints]))
            # add all hull vertices to original mesh and check which of those 
            # are actual neighbors of the original array. Cancel out all others.
            tri.add_points(concatenate([addLeft, addRight]))
            indices, indptr = tri.vertex_neighbor_vertices
            hullNeighbor = empty((0), dtype='int32')
            for currHull in hullPoints:
                neighborOfHull = indptr[indices[currHull]:indices[currHull + 1]]
                hullNeighbor = append(hullNeighbor, neighborOfHull)
            hullNeighborUnique = unique(hullNeighbor)
            pointsNew = unique(append(pointsOriginal, hullNeighborUnique))
            tri = Delaunay(tri.points[pointsNew])  # re-meshing
            mesh.append([tri, indOrigPoints[pointsNew]])
            
            
            
        elif self.array_dimension =='3D':  # 3d case
            
            # get virtual mic projections on new coord system
            virtNewCoord = cartToCyl(micVirt,self.Q)
            # get real mic projections on new coord system
            indReorderHelp = argsort(cartToCyl(mic,self.Q)[0])
            newCoord = (cartToCyl(mic,self.Q))
            #Delaunay
            tri =Delaunay(newCoord.T, incremental=True) #, incremental=True,qhull_options =  "Qc QJ Q12" 

            if self.interp_at_zero:
                #add a point at zero 
                tri.add_points(array([[0 ], [0], [0]]).T)

            # extend mesh with closest boundary points of repeating mesh 
            pointsOriginal = arange(tri.points.shape[0])
            hull = tri.convex_hull
            hullPoints = unique(hull)
        
            addRight = tri.points[hullPoints]
            addRight[:, 0] += 2*pi
            addLeft= tri.points[hullPoints]
            addLeft[:, 0] -= 2*pi
            
            indOrigPoints = concatenate((pointsOriginal, pointsOriginal[hullPoints], pointsOriginal[hullPoints]))
            # add all hull vertices to original mesh and check which of those 
            # are actual neighbors of the original array. Cancel out all others.
            tri.add_points(concatenate([addLeft, addRight]))
            indices, indptr = tri.vertex_neighbor_vertices
            hullNeighbor = empty((0), dtype='int32')
            for currHull in hullPoints:
                neighborOfHull = indptr[indices[currHull]:indices[currHull + 1]]
                hullNeighbor = append(hullNeighbor, neighborOfHull)
            hullNeighborUnique = unique(hullNeighbor)
            pointsNew = unique(append(pointsOriginal, hullNeighborUnique))
            tri = Delaunay(tri.points[pointsNew])  # re-meshing
            mesh.append([tri, indOrigPoints[pointsNew]])
         
        return  mesh, virtNewCoord , newCoord
    

    def _result_core_func(self, p, phiDelay=[], period=None, Q=Q, interp_at_zero = False):
        """
        Performs the actual Interpolation
        
        Parameters
        ----------
        p : float[nSamples, nMicsReal]
            The pressure field of the yielded sample at real mics.
        phiDelay : empty list (default) or float[nSamples] 
            If passed (rotational case), this list contains the angular delay 
            of each sample in rad.
        period : None (default) or float
            If periodicity can be assumed (rotational case) 
            this parameter contains the periodicity length
        
        Returns
        -------
        pInterp : float[nSamples, nMicsVirtual]
            The interpolated time data at the virtual mics
        """
        
        #number of time samples
        nTime = p.shape[0]
        #number of virtual mixcs 
        nVirtMics = self.mics_virtual.mpos.shape[1]
        # mesh and projection onto polar Coordinates
        meshList, virtNewCoord, newCoord = self._get_virtNewCoord()
        # pressure interpolation init     
        pInterp = zeros((nTime,nVirtMics))
        
        if self.interp_at_zero:
            #interpolate point at 0 in Kartesian CO
            interpolater = LinearNDInterpolator(cylToCart(newCoord[:,argsort(newCoord[0])])[:2,:].T,
                                            p[:, (argsort(newCoord[0]))].T, fill_value = 0)
            pZero  = interpolater((0,0))
            #add the interpolated pressure at origin to pressure channels
            p = concatenate((p, pZero[:, newaxis]), axis=1)

        
        #helpfunction reordered for reordered pressure values 
        pHelp = p[:, meshList[0][1]]
        
        # Interpolation for 1D Arrays 
        if self.array_dimension =='1D' or self.array_dimension =='ring':
            #for rotation add phidelay
            if not phiDelay == []:
                xInterpHelp = repmat(virtNewCoord[0, :], nTime, 1) + repmat(phiDelay, virtNewCoord.shape[1], 1).T
                xInterp = ((xInterpHelp + pi ) % (2 * pi)) - pi #  shifting phi cootrdinate into feasible area [-pi, pi]
            #if no rotation given
            else:
                xInterp = repmat(virtNewCoord[0, :], nTime, 1)
            #get ordered microphone posions in radiant
            x = newCoord[0]
            for cntTime in range(nTime):
                
                if self.method == 'linear':
                    #numpy 1-d interpolation
                    pInterp[cntTime] = interp(xInterp[cntTime, :], x, pHelp[cntTime, :], period=period, left=nan, right=nan)
                    
                    
                elif self.method == 'spline':
                    #scipy cubic spline interpolation
                    SplineInterp = CubicSpline(append(x,(2*pi)+x[0]), append(pHelp[cntTime, :],pHelp[cntTime, :][0]), axis=0, bc_type='periodic', extrapolate=None)
                    pInterp[cntTime] = SplineInterp(xInterp[cntTime, :])    
                    
                elif self.method == 'sinc':
                    #compute using 3-D Rbfs for sinc
                    rbfi = Rbf(x,newCoord[1],
                                 newCoord[2] ,
                                 pHelp[cntTime, :], function=self.sinc_mic)  # radial basis function interpolator instance
                    
                    pInterp[cntTime] = rbfi(xInterp[cntTime, :],
                                            virtNewCoord[1],
                                            virtNewCoord[2]) 
                    
                elif self.method == 'rbf-cubic':
                    #compute using 3-D Rbfs with multiquadratics
                    rbfi = Rbf(x,newCoord[1],
                                 newCoord[2] ,
                                 pHelp[cntTime, :], function='cubic')  # radial basis function interpolator instance
                    
                    pInterp[cntTime] = rbfi(xInterp[cntTime, :],
                                            virtNewCoord[1],
                                            virtNewCoord[2]) 
                    
        
        # Interpolation for arbitrary 2D Arrays
        elif self.array_dimension =='2D':
            #check rotation
            if not phiDelay == []:
                xInterpHelp = repmat(virtNewCoord[0, :], nTime, 1) + repmat(phiDelay, virtNewCoord.shape[1], 1).T
                xInterp = ((xInterpHelp) % (2 * pi)) - pi #shifting phi cootrdinate into feasible area [-pi, pi]
            else:
                xInterp = repmat(virtNewCoord[0, :], nTime, 1)  
                
            mesh = meshList[0][0]
            for cntTime in range(nTime):    

                # points for interpolation
                newPoint = concatenate((xInterp[cntTime, :][:, newaxis], virtNewCoord[1, :][:, newaxis]), axis=1) 
                #scipy 1D interpolation
                if self.method == 'linear':
                    interpolater = LinearNDInterpolator(mesh, pHelp[cntTime, :], fill_value = 0)
                    pInterp[cntTime] = interpolater(newPoint)    
                    
                elif self.method == 'spline':
                    # scipy CloughTocher interpolation
                    f = CloughTocher2DInterpolator(mesh, pHelp[cntTime, :], fill_value = 0)
                    pInterp[cntTime] = f(newPoint)    
                    
                elif self.method == 'sinc':
                    #compute using 3-D Rbfs for sinc
                    rbfi = Rbf(newCoord[0],
                               newCoord[1],
                               newCoord[2] ,
                                 pHelp[cntTime, :len(newCoord[0])], function=self.sinc_mic)  # radial basis function interpolator instance
                    
                    pInterp[cntTime] = rbfi(xInterp[cntTime, :],
                                            virtNewCoord[1],
                                            virtNewCoord[2]) 
                    
                    
                elif self.method == 'rbf-cubic':
                    #compute using 3-D Rbfs
                    rbfi = Rbf( newCoord[0],
                                newCoord[1],
                                newCoord[2],
                               pHelp[cntTime, :len(newCoord[0])], function='cubic')  # radial basis function interpolator instance
                    
                    virtshiftcoord= array([xInterp[cntTime, :],virtNewCoord[1], virtNewCoord[2]])
                    pInterp[cntTime] = rbfi(virtshiftcoord[0], 
                                            virtshiftcoord[1],
                                            virtshiftcoord[2]) 
                    
                elif self.method == 'rbf-multiquadric':
                    #compute using 3-D Rbfs   self.CylToCart()
                    rbfi = Rbf( newCoord[0],
                                newCoord[1],
                                newCoord[2],
                               pHelp[cntTime, :len(newCoord[0])], function='multiquadric')  # radial basis function interpolator instance
                    
                    virtshiftcoord= array([xInterp[cntTime, :],virtNewCoord[1], virtNewCoord[2]])
                    pInterp[cntTime] = rbfi(virtshiftcoord[0],
                                            virtshiftcoord[1],
                                            virtshiftcoord[2]) 
<<<<<<< HEAD
                    
                
=======
                
                elif self.method == 'rbf-multiquadric':
                    #compute using 3-D Rbfs
                    rbfi = Rbf(newCoord[0],
                               newCoord[1],
                               newCoord[2],
                               pHelp[cntTime, :len(newCoord[0])], function='multiquadric')  # radial basis function interpolator instance
                    
                    pInterp[cntTime] = rbfi(xInterp[cntTime, :],
                                            virtNewCoord[1],
                                            virtNewCoord[2]) 
                          
>>>>>>> 9cec03b3
                                 
        # Interpolation for arbitrary 3D Arrays             
        elif self.array_dimension =='3D':
            #check rotation
            if not phiDelay == []:
                xInterpHelp = repmat(virtNewCoord[0, :], nTime, 1) + repmat(phiDelay, virtNewCoord.shape[1], 1).T
                xInterp = ((xInterpHelp ) % (2 * pi)) - pi  #shifting phi cootrdinate into feasible area [-pi, pi]
            else:
                xInterp = repmat(virtNewCoord[0, :], nTime, 1)  
                
            mesh = meshList[0][0]
            for cntTime in range(nTime):
                # points for interpolation
                newPoint = concatenate((xInterp[cntTime, :][:, newaxis], virtNewCoord[1:, :].T), axis=1)
                
                if self.method == 'linear':     
                    interpolater = LinearNDInterpolator(mesh, pHelp[cntTime, :], fill_value = 0)
                    pInterp[cntTime] = interpolater(newPoint)
                
                elif self.method == 'sinc':
                    #compute using 3-D Rbfs for sinc
                    rbfi = Rbf(newCoord[0],
                               newCoord[1],
                               newCoord[2],
                                 pHelp[cntTime, :len(newCoord[0])], function=self.sinc_mic)  # radial basis function interpolator instance
                    
                    pInterp[cntTime] = rbfi(xInterp[cntTime, :],
                                            virtNewCoord[1],
                                            virtNewCoord[2]) 
                                       
                elif self.method == 'rbf-cubic':
                    #compute using 3-D Rbfs
                    rbfi = Rbf(newCoord[0],
                               newCoord[1],
                               newCoord[2],
                               pHelp[cntTime, :len(newCoord[0])], function='cubic')  # radial basis function interpolator instance
                    
                    pInterp[cntTime] = rbfi(xInterp[cntTime, :],
                                            virtNewCoord[1],
                                            virtNewCoord[2])
                
                elif self.method == 'rbf-multiquadric':
                    #compute using 3-D Rbfs
                    rbfi = Rbf(newCoord[0],
                               newCoord[1],
                               newCoord[2],
                               pHelp[cntTime, :len(newCoord[0])], function='multiquadric')  # radial basis function interpolator instance
                    
                    pInterp[cntTime] = rbfi(xInterp[cntTime, :],
                                            virtNewCoord[1],
                                            virtNewCoord[2]) 
                          
                       
        #return interpolated pressure values            
        return pInterp

   
class SpatialInterpolatorRotation(SpatialInterpolator):
    """
    Spatial  Interpolation for rotating sources. Gets samples from :attr:`source`
    and angles from  :attr:`AngleTracker`.Generates output via the generator :meth:`result`
    
    """
    #: Angle data from AngleTracker class
    angle_source = Instance(AngleTracker)
    
    #: Internal identifier
    digest = Property( depends_on = ['source.digest', 'angle_source.digest',\
                                     'mics.digest', 'mics_virtual.digest', \
                                     'method','array_dimension', 'Q', 'interp_at_zero'])
    
    @cached_property
    def _get_digest( self ):
        return digest(self) 
    
    def result(self, num=128):
        """ 
        Python generator that yields the output block-wise.
        
        Parameters
        ----------
        num : integer
            This parameter defines the size of the blocks to be yielded
            (i.e. the number of samples per block).
        
        Returns
        -------
        Samples in blocks of shape (num, :attr:`numchannels`). 
            The last block may be shorter than num.
        """
        #period for rotation
        period = 2 * pi
        #get angle
        angle = self.angle_source._get_angle()
        #counter to track angle position in time for each block
        count=0
        for timeData in self.source.result(num):
            phiDelay = angle[count:count+num]
            interpVal = self._result_core_func(timeData, phiDelay, period, self.Q, interp_at_zero = False)
            yield interpVal
            count += num    

class SpatialInterpolatorConstantRotation(SpatialInterpolator):
    """
    Spatial linear Interpolation for constantly rotating sources.
    Gets samples from :attr:`source` and generates output via the 
    generator :meth:`result`
    """
    #: Rotational speed in rps. Positive, if rotation is around positive z-axis sense,
    #: which means from x to y axis.
    rotational_speed = Float(0.0)
    
    # internal identifier
    digest = Property( depends_on = ['source.digest','mics.digest', \
                                     'mics_virtual.digest','method','array_dimension', \
                                     'Q', 'interp_at_zero','rotational_speed'])
    
    @cached_property
    def _get_digest( self ):
        return digest(self)
    
    
    def result(self, num=1):
        """ 
        Python generator that yields the output block-wise.
        
        Parameters
        ----------
        num : integer
            This parameter defines the size of the blocks to be yielded
            (i.e. the number of samples per block).
        
        Returns
        -------
        Samples in blocks of shape (num, :attr:`numchannels`). 
            The last block may be shorter than num.
        """
        omega = 2 * pi * self.rotational_speed
        period = 2 * pi
        phiOffset = 0.0
        for timeData in self.source.result(num):
            nTime = timeData.shape[0]
            phiDelay = phiOffset + linspace(0, nTime / self.sample_freq * omega, nTime, endpoint=False)
            interpVal = self._result_core_func(timeData, phiDelay, period, self.Q, interp_at_zero = False)
            phiOffset = phiDelay[-1] + omega / self.sample_freq
            yield interpVal    
      
    
class Mixer( TimeInOut ):
    """
    Mixes the signals from several sources.
    """

    #: Data source; :class:`~acoular.tprocess.SamplesGenerator` object.
    source = Trait(SamplesGenerator)

    #: List of additional :class:`~acoular.tprocess.SamplesGenerator` objects
    #: to be mixed.
    sources = List( Instance(SamplesGenerator, ()) ) 

    #: Sampling frequency of the signal as given by :attr:`source`.
    sample_freq = Delegate('source')
    
    #: Number of channels in output as given by :attr:`source`.
    numchannels = Delegate('source')
               
    #: Number of samples in output as given by :attr:`source`.
    numsamples = Delegate('source')

    # internal identifier
    ldigest = Property( depends_on = ['sources.digest', ])

    # internal identifier
    digest = Property( depends_on = ['source.digest', 'ldigest', '__class__'])

    @cached_property
    def _get_ldigest( self ):
        res = ''
        for s in self.sources:
            res += s.digest
        return res

    @cached_property
    def _get_digest( self ):
        return digest(self)

    @on_trait_change('sources,source')
    def validate_sources( self ):
        """ validates if sources fit together """
        if self.source:
            for s in self.sources:
                if self.sample_freq != s.sample_freq:
                    raise ValueError("Sample frequency of %s does not fit" % s)
                if self.numchannels != s.numchannels:
                    raise ValueError("Channel count of %s does not fit" % s)

    def result(self, num):
        """
        Python generator that yields the output block-wise.
        The output from the source and those in the list 
        sources are being added.
        
        Parameters
        ----------
        num : integer
            This parameter defines the size of the blocks to be yielded
            (i.e. the number of samples per block).
        
        Returns
        -------
        Samples in blocks of shape (num, numchannels). 
            The last block may be shorter than num.
        """
        gens = [i.result(num) for i in self.sources]
        for temp in self.source.result(num):
            sh = temp.shape[0]
            for g in gens:
                temp1 = next(g)
                if temp.shape[0] > temp1.shape[0]:
                    temp = temp[:temp1.shape[0]]
                temp += temp1[:temp.shape[0]]
            yield temp
            if sh > temp.shape[0]:
                break


class TimePower( TimeInOut ):
    """
    Calculates time-depended power of the signal.
    """

    def result(self, num):
        """
        Python generator that yields the output block-wise.
        
        Parameters
        ----------
        num : integer
            This parameter defines the size of the blocks to be yielded
            (i.e. the number of samples per block).
        
        Returns
        -------
        Squared output of source. 
            Yields samples in blocks of shape (num, numchannels). 
            The last block may be shorter than num.
        """
        for temp in self.source.result(num):
            yield temp*temp
    
class TimeAverage( TimeInOut ) :
    """
    Calculates time-dependent average of the signal
    """
    #: Number of samples to average over, defaults to 64.
    naverage = Int(64, 
        desc = "number of samples to average over")
        
    #: Sampling frequency of the output signal, is set automatically.
    sample_freq = Property( depends_on = 'source.sample_freq, naverage')
    
    #: Number of samples of the output signal, is set automatically.
    numsamples = Property( depends_on = 'source.numsamples, naverage')
    
    # internal identifier
    digest = Property( depends_on = ['source.digest', '__class__', 'naverage'])

    @cached_property
    def _get_digest( self ):
        return digest(self)
        
    @cached_property
    def _get_sample_freq ( self ):
        if self.source:
            return 1.0 * self.source.sample_freq / self.naverage

    @cached_property
    def _get_numsamples ( self ):
        if self.source:
            return self.source.numsamples / self.naverage

    def result(self, num):
        """
        Python generator that yields the output block-wise.

        
        Parameters
        ----------
        num : integer
            This parameter defines the size of the blocks to be yielded
            (i.e. the number of samples per block).
        
        Returns
        -------
        Average of the output of source. 
            Yields samples in blocks of shape (num, numchannels). 
            The last block may be shorter than num.
        """
        nav = self.naverage
        for temp in self.source.result(num*nav):
            ns, nc = temp.shape
            nso = int(ns/nav)
            if nso > 0:
                yield temp[:nso*nav].reshape((nso, -1, nc)).mean(axis=1)

class TimeCumAverage( TimeInOut):
    """
    Calculates cumulative average of the signal, useful for Leq
    """
    def result(self, num):
        """
        Python generator that yields the output block-wise.

        
        Parameters
        ----------
        num : integer
            This parameter defines the size of the blocks to be yielded
            (i.e. the number of samples per block).
        
        Returns
        -------
        Cumulative average of the output of source. 
            Yields samples in blocks of shape (num, numchannels). 
            The last block may be shorter than num.
        """
        count = (arange(num) + 1)[:,newaxis]
        for i,temp in enumerate(self.source.result(num)):
            ns, nc = temp.shape
            if not i:
                accu = zeros((1,nc))
            temp = (accu*(count[0]-1) + cumsum(temp,axis=0))/count[:ns]
            accu = temp[-1]
            count += ns
            yield temp
        
class TimeReverse( TimeInOut ):
    """
    Calculates the time-reversed signal of a source. 
    """
    def result(self, num):
        """
        Python generator that yields the output block-wise.

        
        Parameters
        ----------
        num : integer
            This parameter defines the size of the blocks to be yielded
            (i.e. the number of samples per block).
        
        Returns
        -------
        Yields samples in blocks of shape (num, numchannels). 
            Time-reversed output of source. 
            The last block may be shorter than num.
        """
        l = []
        l.extend(self.source.result(num))
        temp = empty_like(l[0])
        h = l.pop()
        nsh = h.shape[0]
        temp[:nsh] = h[::-1]
        for h in l[::-1]:
            temp[nsh:] = h[:nsh-1:-1]
            yield temp
            temp[:nsh] = h[nsh-1::-1]
        yield temp[:nsh]
        
class Filter(TimeInOut):
    """
    Abstract base class for IIR filters based on scipy lfilter
    implements a filter with coefficients that may be changed
    during processing
    
    Should not be instanciated by itself
    """
    #: Filter coefficients
    ba = Property()

    def _get_ba( self ):
        return [1],[1]

    def result(self, num):
        """ 
        Python generator that yields the output block-wise.

        
        Parameters
        ----------
        num : integer
            This parameter defines the size of the blocks to be yielded
            (i.e. the number of samples per block).
        
        Returns
        -------
        Samples in blocks of shape (num, numchannels). 
            Delivers the bandpass filtered output of source.
            The last block may be shorter than num.
        """
        b, a = self.ba
        zi = zeros((max(len(a), len(b))-1, self.source.numchannels))
        for block in self.source.result(num):
            b, a = self.ba # this line is useful in case of changes 
                            # to self.ba during generator lifetime
            block, zi = lfilter(b, a, block, axis=0, zi=zi)
            yield block

class FiltFiltOctave( TimeInOut ):
    """
    Octave or third-octave filter with zero phase delay.
    
    This filter can be applied on time signals.
    It requires large amounts of memory!   
    """
    #: Band center frequency; defaults to 1000.
    band = Float(1000.0, 
        desc = "band center frequency")
        
    #: Octave fraction: 'Octave' or 'Third octave'; defaults to 'Octave'.
    fraction = Trait('Octave', {'Octave':1, 'Third octave':3}, 
        desc = "fraction of octave")
        
    # internal identifier
    digest = Property( depends_on = ['source.digest', '__class__', \
        'band', 'fraction'])

    @cached_property
    def _get_digest( self ):
        return digest(self)
        
    def ba(self, order):
        """ 
        Internal Butterworth filter design routine.
        
        Parameters
        ----------
        order : integer
            The order of the filter.
        
        Returns
        -------
            b, a : ndarray, ndarray
                Filter coefficients.
        """
        # filter design
        fs = self.sample_freq
        # adjust filter edge frequencies
        beta = pi/(4*order)
        alpha = pow(2.0, 1.0/(2.0*self.fraction_))
        beta = 2 * beta / sin(beta) / (alpha-1/alpha)
        alpha = (1+sqrt(1+beta*beta))/beta
        fr = 2*self.band/fs
        if fr > 1/sqrt(2):
            raise ValueError("band frequency too high:%f,%f" % (self.band, fs))
        om1 = fr/alpha 
        om2 = fr*alpha
#        print om1, om2
        return butter(order, [om1, om2], 'bandpass') 
        
    def result(self, num):
        """
        Python generator that yields the output block-wise.

        
        Parameters
        ----------
        num : integer
            This parameter defines the size of the blocks to be yielded
            (i.e. the number of samples per block).
        
        Returns
        -------
        Samples in blocks of shape (num, numchannels). 
            Delivers the zero-phase bandpass filtered output of source.
            The last block may be shorter than num.
        """
        b, a = self.ba(3) # filter order = 3
        data = empty((self.source.numsamples, self.source.numchannels))
        j = 0
        for block in self.source.result(num):
            ns, nc = block.shape
            data[j:j+ns] = block
            j += ns
        for j in range(self.source.numchannels):
            data[:, j] = filtfilt(b, a, data[:, j])
        j = 0
        ns = data.shape[0]
        while j < ns:
            yield data[j:j+num]
            j += num


class FiltOctave( Filter ):
    """
    Octave or third-octave filter (causal, non-zero phase delay).    
    """
    #: Band center frequency; defaults to 1000.
    band = Float(1000.0, 
        desc = "band center frequency")
        
    #: Octave fraction: 'Octave' or 'Third octave'; defaults to 'Octave'.
    fraction = Trait('Octave', {'Octave':1, 'Third octave':3}, 
        desc = "fraction of octave")

    #: Filter order
    order = Int(3, desc = "IIR filter order")
        
    ba = Property( depends_on = ['band', 'fraction', 'source.digest', 'order'])

    # internal identifier
    digest = Property( depends_on = ['source.digest', '__class__', \
        'band', 'fraction','order'])

    @cached_property
    def _get_digest( self ):
        return digest(self)
        
    @cached_property
    def _get_ba( self ):
        # filter design
        fs = self.sample_freq
        # adjust filter edge frequencies
        beta = pi/(4*self.order)
        alpha = pow(2.0, 1.0/(2.0*self.fraction_))
        beta = 2 * beta / sin(beta) / (alpha-1/alpha)
        alpha = (1+sqrt(1+beta*beta))/beta
        fr = 2*self.band/fs
        if fr > 1/sqrt(2):
            raise ValueError("band frequency too high:%f,%f" % (self.band, fs))
        om1 = fr/alpha 
        om2 = fr*alpha
        return butter(self.order, [om1, om2], 'bandpass') 

class TimeExpAverage(Filter):
    """
    Computes exponential averaging according to IEC 61672-1
    time constant: F -> 125 ms, S -> 1 s
    I (non-standard) -> 35 ms 
    """

    #: time weighting
    weight = Trait('F', {'F':0.125, 'S':1.0, 'I':0.035}, 
        desc = "time weighting")    

    ba = Property( depends_on = ['weight', 'source.digest'])
       
    # internal identifier
    digest = Property( depends_on = ['source.digest', '__class__', \
        'weight'])

    @cached_property
    def _get_digest( self ):
        return digest(self)
        
    @cached_property
    def _get_ba( self ):
        alpha = 1-exp(-1/self.weight_/self.sample_freq)
        a = [1, alpha-1]
        b = [alpha]
        return b,a 

class FiltFreqWeight( Filter ):
    """
    Frequency weighting filter accoring to IEC 61672
    """
    #: weighting characteristics
    weight = Trait('A',('A','C','Z'), desc="frequency weighting")

    ba = Property( depends_on = ['weight', 'source.digest'])

    # internal identifier
    digest = Property( depends_on = ['source.digest', '__class__'])

    @cached_property
    def _get_digest( self ):
        return digest(self)

    @cached_property
    def _get_ba( self ):
        # s domain coefficients
        f1 = 20.598997
        f2 = 107.65265
        f3 = 737.86223
        f4 = 12194.217
        a = polymul([1, 4*pi * f4, (2*pi * f4)**2],
                    [1, 4*pi * f1, (2*pi * f1)**2])
        if self.weight == 'A':
            a = polymul(polymul(a, [1, 2*pi * f3]), [1, 2*pi * f2])
            b = [(2*pi * f4)**2 * 10**(1.9997/20) , 0, 0, 0, 0]
            b,a = bilinear(b,a,self.sample_freq)
        elif self.weight == 'C':
            b = [(2*pi * f4)**2 * 10**(0.0619/20) , 0, 0]
            b,a = bilinear(b,a,self.sample_freq)
            b = append(b,zeros(2)) # make 6th order
            a = append(a,zeros(2))
        else:
            b = zeros(7)
            b[0] = 1.0
            a = b # 6th order flat response
        return b,a

class FilterBank(TimeInOut):
    """
    Abstract base class for IIR filter banks based on scipy lfilter
    implements a bank of parallel filters 
    
    Should not be instanciated by itself
    """

    #: List of filter coefficients for all filters
    ba = Property()

    #: List of labels for bands
    bands = Property()

    #: Number of bands
    numbands = Property()

    #: Number of bands
    numchannels = Property()

    def _get_ba( self ):
        return [[1]],[[1]]

    def _get_bands( self ):
        return ['']

    def _get_numbands( self ):
        return 0

    def _get_numchannels( self ):
        return self.numbands*self.source.numchannels

    def result(self, num):
        """ 
        Python generator that yields the output block-wise.
        
        Parameters
        ----------
        num : integer
            This parameter defines the size of the blocks to be yielded
            (i.e. the number of samples per block).
        
        Returns
        -------
        Samples in blocks of shape (num, numchannels). 
            Delivers the bandpass filtered output of source.
            The last block may be shorter than num.
        """
        numbands = self.numbands
        snumch = self.source.numchannels
        b, a = self.ba
        zi = [zeros( (max(len(a[0]), len(b[0]))-1, snumch)) for _ in range(numbands)]
        res = zeros((num,self.numchannels),dtype='float')
        for block in self.source.result(num):
            bl = block.shape[0]
            for i in range(numbands):
                res[:,i*snumch:(i+1)*snumch], zi[i] = lfilter(b[i], a[i], block, axis=0, zi=zi[i])
            yield res

class OctaveFilterBank(FilterBank):
    """
    Octave or third-octave filter bank
    """
    #: Lowest band center frequency index; defaults to 21 (=125 Hz).
    lband = Int(21, 
        desc = "lowest band center frequency index")

    #: Lowest band center frequency index + 1; defaults to 40 (=8000 Hz).
    hband = Int(40, 
        desc = "lowest band center frequency index")
        
    #: Octave fraction: 'Octave' or 'Third octave'; defaults to 'Octave'.
    fraction = Trait('Octave', {'Octave':1, 'Third octave':3}, 
        desc = "fraction of octave")

    #: List of filter coefficients for all filters
    ba = Property( depends_on = ['lband', 'hband', 'fraction', 'source.digest'])

    #: List of labels for bands
    bands = Property(depends_on = ['lband', 'hband', 'fraction'])

    #: Number of bands
    numbands = Property(depends_on = ['lband', 'hband', 'fraction'])
    
        # internal identifier
    digest = Property( depends_on = ['source.digest', '__class__', \
        'lband','hband','fraction','order'])

    @cached_property
    def _get_digest( self ):
        return digest(self)

    @cached_property
    def _get_bands( self ):
        return [10**(i/10) for i in range(self.lband,self.hband,4-self.fraction_)]

    @cached_property
    def _get_numbands( self ):
        return len(self.bands)

    @cached_property
    def _get_ba( self ):
        of = FiltOctave(source=self.source, fraction=self.fraction)
        b, a = [], []
        for i in range(self.lband,self.hband,4-self.fraction_):
            of.band = 10**(i/10)
            b_,a_ = of.ba
            b.append(b_)
            a.append(a_)
        return b, a

class TimeCache( TimeInOut ):
    """
    Caches time signal in cache file.
    """
    # basename for cache
    basename = Property( depends_on = 'digest')
    
    # hdf5 cache file
    h5f = Instance( H5CacheFileBase, transient = True )
    
    # internal identifier
    digest = Property( depends_on = ['source.digest', '__class__'])

    @cached_property
    def _get_digest( self ):
        return digest(self)

    @cached_property
    def _get_basename ( self ):
        obj = self.source # start with source
        basename = 'void' # if no file source is found
        while obj:
            if 'basename' in obj.all_trait_names(): # at original source?
                basename = obj.basename # get the name
                break
            else:
                try:
                    obj = obj.source # traverse down until original data source
                except AttributeError:
                    obj = None
        return basename

    def _pass_data(self,num):
        for data in self.source.result(num):
            yield data

    def _write_data_to_cache(self,num):
        nodename = 'tc_' + self.digest
        self.h5f.create_extendable_array(
                nodename, (0, self.numchannels), "float32")
        ac = self.h5f.get_data_by_reference(nodename)
        self.h5f.set_node_attribute(ac,'sample_freq',self.sample_freq)
        for data in self.source.result(num):
            self.h5f.append_data(ac,data)
            yield data
    
    def _get_data_from_cache(self,num):
        nodename = 'tc_' + self.digest
        ac = self.h5f.get_data_by_reference(nodename)
        i = 0
        while i < ac.shape[0]:
            yield ac[i:i+num]
            i += num

    # result generator: delivers input, possibly from cache
    def result(self, num):
        """ 
        Python generator that yields the output from cache block-wise.

        
        Parameters
        ----------
        num : integer
            This parameter defines the size of the blocks to be yielded
            (i.e. the number of samples per block).
        
        Returns
        -------
        Samples in blocks of shape (num, numchannels). 
            The last block may be shorter than num.
            Echos the source output, but reads it from cache
            when available and prevents unnecassary recalculation.
        """
        
        if config.global_caching == 'none':
            generator = self._pass_data
        else: 
            nodename = 'tc_' + self.digest
            H5cache.get_cache_file( self, self.basename )
            if not self.h5f:
                generator = self._pass_data
            elif self.h5f.is_cached(nodename):
                generator = self._get_data_from_cache
                if config.global_caching == 'overwrite':
                    self.h5f.remove_data(nodename)
                    generator = self._write_data_to_cache
            elif not self.h5f.is_cached(nodename):
                generator = self._write_data_to_cache
                if config.global_caching == 'readonly':
                    generator = self._pass_data
        for temp in generator(num):
            yield temp


class WriteWAV( TimeInOut ):
    """
    Saves time signal from one or more channels as mono/stereo/multi-channel
    `*.wav` file.
    """
    
    #: Name of the file to be saved. If none is given, the name will be
    #: automatically generated from the sources.
    name = File(filter=['*.wav'], 
        desc="name of wave file")    
    
    #: Basename for cache, readonly.
    basename = Property( depends_on = 'digest')
       
    #: Channel(s) to save. List can only contain one or two channels.
    channels = ListInt(desc="channel to save")
       
    # internal identifier
    digest = Property( depends_on = ['source.digest', 'channels', '__class__'])

    @cached_property
    def _get_digest( self ):
        return digest(self)

    @cached_property
    def _get_basename ( self ):
        obj = self.source # start with source
        try:
            while obj:
                if 'basename' in obj.all_trait_names(): # at original source?
                    basename = obj.basename # get the name
                    break
                else:
                    obj = obj.source # traverse down until original data source
            else:
                basename = 'void'
        except AttributeError:
            basename = 'void' # if no file source is found
        return basename

    def save(self):
        """ 
        Saves source output to one- or multiple-channel `*.wav` file. 
        """
        nc = len(self.channels)
        if nc == 0:
            raise ValueError("No channels given for output.")
        if nc > 2:
            warn("More than two channels given for output, exported file will have %i channels" % nc)
        if self.name == '':
            name = self.basename
            for nr in self.channels:
                name += '_%i' % nr
            name += '.wav'
        else:
            name = self.name
        wf = wave.open(name,'w')
        wf.setnchannels(nc)
        wf.setsampwidth(2)
        wf.setframerate(self.source.sample_freq)
        wf.setnframes(self.source.numsamples)
        mx = 0.0
        ind = array(self.channels)
        for data in self.source.result(1024):
            mx = max(abs(data[:, ind]).max(), mx)
        scale = 0.9*2**15/mx
        for data in self.source.result(1024):
            wf.writeframesraw(array(data[:, ind]*scale, dtype=int16).tostring())
        wf.close()

class WriteH5( TimeInOut ):
    """
    Saves time signal as `*.h5` file
    """
    #: Name of the file to be saved. If none is given, the name will be
    #: automatically generated from a time stamp.
    name = File(filter=['*.h5'], 
        desc="name of data file")    

    #: Number of samples to write to file by `result` method. 
    #: defaults to -1 (write as long as source yields data). 
    numsamples_write = Int(-1)
    
    # flag that can be raised to stop file writing
    writeflag = Bool(True)
      
    # internal identifier
    digest = Property( depends_on = ['source.digest', '__class__'])

    #: The floating-number-precision of entries of H5 File corresponding 
    #: to numpy dtypes. Default is 32 bit.
    precision = Trait('float32', 'float64', 
                      desc="precision of H5 File")

    #: Metadata to be stored in HDF5 file object
    metadata = Dict(
        desc="metadata to be stored in .h5 file")

    @cached_property
    def _get_digest( self ):
        return digest(self)

    def create_filename(self):
        if self.name == '':
            name = datetime.now().isoformat('_').replace(':','-').replace('.','_')
            self.name = path.join(td_dir,name+'.h5')

    def get_initialized_file(self):
        file = _get_h5file_class()
        self.create_filename()
        f5h = file(self.name, mode = 'w')
        f5h.create_extendable_array(
                'time_data', (0, self.numchannels), self.precision)
        ac = f5h.get_data_by_reference('time_data')
        f5h.set_node_attribute(ac,'sample_freq',self.sample_freq)
        self.add_metadata(f5h)
        return f5h
        
    def save(self):
        """ 
        Saves source output to `*.h5` file 
        """
        
        f5h = self.get_initialized_file()
        ac = f5h.get_data_by_reference('time_data')
        for data in self.source.result(4096):
            f5h.append_data(ac,data)
        f5h.close()

    def add_metadata(self, f5h):
        """ adds metadata to .h5 file """
        nitems = len(self.metadata.items())
        if nitems > 0:
            f5h.create_new_group("metadata","/")
            for key, value in self.metadata.items():
                f5h.create_array('/metadata',key, value)

    def result(self, num):
        """ 
        Python generator that saves source output to `*.h5` file and
        yields the source output block-wise.

        
        Parameters
        ----------
        num : integer
            This parameter defines the size of the blocks to be yielded
            (i.e. the number of samples per block).
        
        Returns
        -------
        Samples in blocks of shape (num, numchannels). 
            The last block may be shorter than num.
            Echos the source output, but reads it from cache
            when available and prevents unnecassary recalculation.
        """
        
        self.writeflag = True
        f5h = self.get_initialized_file()
        ac = f5h.get_data_by_reference('time_data')
        scount = 0
        stotal = self.numsamples_write
        source_gen = self.source.result(num)
        while self.writeflag: 
            sleft = stotal-scount
            if not stotal == -1 and sleft > 0: 
                anz = min(num,sleft)
            elif stotal == -1:
                anz = num
            else:
                break
            try:
                data = next(source_gen)
            except:
                break
            f5h.append_data(ac,data[:anz])
            yield data
            f5h.flush()
            scount += anz
        f5h.close()
        
class LockedGenerator():
    """
    Creates a Thread Safe Iterator.
    Takes an iterator/generator and makes it thread-safe by
    serializing call to the `next` method of given iterator/generator.
    """
    
    def __init__(self, it):
        self.it = it
        self.lock = threading.Lock()

    def __next__(self): # this function implementation is not python 2 compatible!
        with self.lock:
            return self.it.__next__()

class SampleSplitter(TimeInOut): 
    '''
    This class distributes data blocks from source to several following objects.
    A separate block buffer is created for each registered object in 
    (:attr:`block_buffer`) .
    '''

    #: dictionary with block buffers (dict values) of registered objects (dict
    #: keys).  
    block_buffer = Dict(key_trait=Instance(SamplesGenerator)) 

    #: max elements/blocks in block buffers. 
    buffer_size = Int(100)

    #: defines behaviour in case of block_buffer overflow. Can be set individually
    #: for each registered object.
    #:
    #: * 'error': an IOError is thrown by the class
    #: * 'warning': a warning is displayed. Possibly leads to lost blocks of data
    #: * 'none': nothing happens. Possibly leads to lost blocks of data
    buffer_overflow_treatment = Dict(key_trait=Instance(SamplesGenerator),
                              value_trait=Trait('error','warning','none'),
                              desc='defines buffer overflow behaviour.')       
 
    # shadow trait to monitor if source deliver samples or is empty
    _source_generator_exist = Bool(False) 

    # shadow trait to monitor if buffer of objects with overflow treatment = 'error' 
    # or warning is overfilled. Error will be raised in all threads.
    _buffer_overflow = Bool(False)

    # Helper Trait holds source generator     
    _source_generator = Trait()
           
    def _create_block_buffer(self,obj):        
        self.block_buffer[obj] = deque([],maxlen=self.buffer_size)
        
    def _create_buffer_overflow_treatment(self,obj):
        self.buffer_overflow_treatment[obj] = 'error' 
    
    def _clear_block_buffer(self,obj):
        self.block_buffer[obj].clear()
        
    def _remove_block_buffer(self,obj):
        del self.block_buffer[obj]

    def _remove_buffer_overflow_treatment(self,obj):
        del self.buffer_overflow_treatment[obj]
        
    def _assert_obj_registered(self,obj):
        if not obj in self.block_buffer.keys(): 
            raise IOError("calling object %s is not registered." %obj)

    def _get_objs_to_inspect(self):
        return [obj for obj in self.buffer_overflow_treatment.keys() 
                            if not self.buffer_overflow_treatment[obj] == 'none']
 
    def _inspect_buffer_levels(self,inspect_objs):
        for obj in inspect_objs:
            if len(self.block_buffer[obj]) == self.buffer_size:
                if self.buffer_overflow_treatment[obj] == 'error': 
                    self._buffer_overflow = True
                elif self.buffer_overflow_treatment[obj] == 'warning':
                    warn(
                        'overfilled buffer for object: %s data will get lost' %obj,
                        UserWarning)

    def _create_source_generator(self,num):
        for obj in self.block_buffer.keys(): self._clear_block_buffer(obj)
        self._buffer_overflow = False # reset overflow bool
        self._source_generator = LockedGenerator(self.source.result(num))
        self._source_generator_exist = True # indicates full generator

    def _fill_block_buffers(self): 
        next_block = next(self._source_generator)                
        [self.block_buffer[obj].appendleft(next_block) for obj in self.block_buffer.keys()]

    @on_trait_change('buffer_size')
    def _change_buffer_size(self): # 
        for obj in self.block_buffer.keys():
            self._remove_block_buffer(obj)
            self._create_block_buffer(obj)      

    def register_object(self,*objects_to_register):
        """
        Function that can be used to register objects that receive blocks from 
        this class.
        """
        for obj in objects_to_register:
            if obj not in self.block_buffer.keys():
                self._create_block_buffer(obj)
                self._create_buffer_overflow_treatment(obj)

    def remove_object(self,*objects_to_remove):
        """
        Function that can be used to remove registered objects.
        """
        for obj in objects_to_remove:
            self._remove_block_buffer(obj)
            self._remove_buffer_overflow_treatment(obj)
            
    def result(self,num):
        """ 
        Python generator that yields the output block-wise from block-buffer.

        
        Parameters
        ----------
        num : integer
            This parameter defines the size of the blocks to be yielded
            (i.e. the number of samples per block).
        
        Returns
        -------
        Samples in blocks of shape (num, numchannels). 
            Delivers a block of samples to the calling object.
            The last block may be shorter than num.
        """

        calling_obj = currentframe().f_back.f_locals['self'] 
        self._assert_obj_registered(calling_obj)
        objs_to_inspect = self._get_objs_to_inspect() 
        
        if not self._source_generator_exist: 
            self._create_source_generator(num) 

        while not self._buffer_overflow:
            if self.block_buffer[calling_obj]:
                yield self.block_buffer[calling_obj].pop()
            else:
                self._inspect_buffer_levels(objs_to_inspect)
                try: 
                    self._fill_block_buffers()
                except StopIteration:
                    self._source_generator_exist = False
                    return
        else: 
            raise IOError('Maximum size of block buffer is reached!')   
        <|MERGE_RESOLUTION|>--- conflicted
+++ resolved
@@ -1019,10 +1019,6 @@
                     pInterp[cntTime] = rbfi(virtshiftcoord[0],
                                             virtshiftcoord[1],
                                             virtshiftcoord[2]) 
-<<<<<<< HEAD
-                    
-                
-=======
                 
                 elif self.method == 'rbf-multiquadric':
                     #compute using 3-D Rbfs
@@ -1035,7 +1031,6 @@
                                             virtNewCoord[1],
                                             virtNewCoord[2]) 
                           
->>>>>>> 9cec03b3
                                  
         # Interpolation for arbitrary 3D Arrays             
         elif self.array_dimension =='3D':

# coding=UTF-8
#------------------------------------------------------------------------------
# Copyright (c) 2007-2017, Acoular Development Team.
#------------------------------------------------------------------------------

"""
The acoular library: several classes for the implemetation of 
acoustic beamforming

A minimal usage example would be:

>>>    m = MicGeom(from_file='mic_geom.xml')
>>>    g = RectGrid(x_min=-0.8, x_max=-0.2, y_min=-0.1, y_max=0.3, z=0.8,\
 increment=0.01)
>>>    t1 = TimeSamples(name='measured_data.h5')
>>>   cal = Calib(from_file='calibration_data.xml')
>>>    f1 = EigSpectra(time_data=t1, block_size=256, window="Hanning",\
 overlap='75%', calib=cal)
>>>    e1 = BeamformerBase(freq_data=f1, grid=g, mpos=m, r_diag=False)
>>>    fr = 4000
>>>    L1 = L_p(e1.synthetic(fr, 0))

The classes in the module possess a number of automatic data update
capabilities. That is, only the traits must be set to get the results.
The calculation need not be triggered explicitely.

The classes are also GUI-aware, they know how to display a graphical user
interface. So by calling

>>>    object_name.configure_traits()

on object "object_name" the relevant traits of each instance object may
be edited graphically.

The traits could also be set explicitely in the program, either in the
constructor of an object:

>>>    m = MicGeom(from_file='mic_geom.xml')

or at a later time

>>>    m.from_file = 'another_mic_geom.xml'

where all objects that depend upon the specific trait will update their
output if necessary.
"""

from .version import __author__, __date__, __version__

import os 

# workaround for problems with pyqt5 support, may be removed in the future
try:
    import pyface.qt
except:
    os.environ['QT_API'] = 'pyqt' 

# make sure that no OMP multithreading is used if OMP_NUM_THREADS is not defined
os.environ.setdefault('OMP_NUM_THREADS','1')

from .fileimport import time_data_import, csv_import, td_import, \
bk_mat_import, datx_import
try:
    from .nidaqimport import nidaq_import
except:
    pass

from .h5cache import td_dir, cache_dir
from .tbeamform import IntegratorSectorTime, \
BeamformerTime, BeamformerTimeSq, BeamformerTimeTraj, BeamformerTimeSqTraj
from .tprocess import TimeInOut, MaskedTimeInOut, Mixer, TimeAverage, \
TimeReverse, TimePower, FiltFiltOctave, FiltOctave, TimeCache, WriteWAV, \
WriteH5 
from .calib import Calib
from .trajectory import Trajectory
from .grids import Grid, RectGrid, RectGrid3D
from .environments import Environment, UniformFlowEnvironment, \
FlowField, OpenJet, SlotJet, GeneralFlowEnvironment
from .microphones import MicGeom
from .spectra import PowerSpectra, PowerSpectra as EigSpectra, synthetic

from .fbeamform import BeamformerBase, BeamformerCapon, BeamformerEig, \
<<<<<<< HEAD
BeamformerMusic, BeamformerDamas, BeamformerDamasPlus, BeamformerOrth,BeamformerCleansc, \
BeamformerCMF, BeamformerClean, BeamformerFunctional, BeamformerGIB, L_p, integrate, \
PointSpreadFunction
=======
BeamformerMusic, BeamformerDamas,BeamformerDamasPlus, BeamformerOrth,BeamformerCleansc, \
BeamformerCMF, BeamformerClean, BeamformerFunctional, L_p, integrate, \
PointSpreadFunction, BeamformerGIB
>>>>>>> b7b9b1de

from .sources import PointSource, MovingPointSource, SamplesGenerator, \
TimeSamples, MaskedTimeSamples, PointSourceDipole, UncorrelatedNoiseSource, \
SourceMixer
from .signals import SineGenerator, WNoiseGenerator, SignalGenerator,\
PNoiseGenerator
<|MERGE_RESOLUTION|>--- conflicted
+++ resolved
@@ -1,97 +1,91 @@
-# coding=UTF-8
-#------------------------------------------------------------------------------
-# Copyright (c) 2007-2017, Acoular Development Team.
-#------------------------------------------------------------------------------
-
-"""
-The acoular library: several classes for the implemetation of 
-acoustic beamforming
-
-A minimal usage example would be:
-
->>>    m = MicGeom(from_file='mic_geom.xml')
->>>    g = RectGrid(x_min=-0.8, x_max=-0.2, y_min=-0.1, y_max=0.3, z=0.8,\
- increment=0.01)
->>>    t1 = TimeSamples(name='measured_data.h5')
->>>   cal = Calib(from_file='calibration_data.xml')
->>>    f1 = EigSpectra(time_data=t1, block_size=256, window="Hanning",\
- overlap='75%', calib=cal)
->>>    e1 = BeamformerBase(freq_data=f1, grid=g, mpos=m, r_diag=False)
->>>    fr = 4000
->>>    L1 = L_p(e1.synthetic(fr, 0))
-
-The classes in the module possess a number of automatic data update
-capabilities. That is, only the traits must be set to get the results.
-The calculation need not be triggered explicitely.
-
-The classes are also GUI-aware, they know how to display a graphical user
-interface. So by calling
-
->>>    object_name.configure_traits()
-
-on object "object_name" the relevant traits of each instance object may
-be edited graphically.
-
-The traits could also be set explicitely in the program, either in the
-constructor of an object:
-
->>>    m = MicGeom(from_file='mic_geom.xml')
-
-or at a later time
-
->>>    m.from_file = 'another_mic_geom.xml'
-
-where all objects that depend upon the specific trait will update their
-output if necessary.
-"""
-
-from .version import __author__, __date__, __version__
-
-import os 
-
-# workaround for problems with pyqt5 support, may be removed in the future
-try:
-    import pyface.qt
-except:
-    os.environ['QT_API'] = 'pyqt' 
-
-# make sure that no OMP multithreading is used if OMP_NUM_THREADS is not defined
-os.environ.setdefault('OMP_NUM_THREADS','1')
-
-from .fileimport import time_data_import, csv_import, td_import, \
-bk_mat_import, datx_import
-try:
-    from .nidaqimport import nidaq_import
-except:
-    pass
-
-from .h5cache import td_dir, cache_dir
-from .tbeamform import IntegratorSectorTime, \
-BeamformerTime, BeamformerTimeSq, BeamformerTimeTraj, BeamformerTimeSqTraj
-from .tprocess import TimeInOut, MaskedTimeInOut, Mixer, TimeAverage, \
-TimeReverse, TimePower, FiltFiltOctave, FiltOctave, TimeCache, WriteWAV, \
-WriteH5 
-from .calib import Calib
-from .trajectory import Trajectory
-from .grids import Grid, RectGrid, RectGrid3D
-from .environments import Environment, UniformFlowEnvironment, \
-FlowField, OpenJet, SlotJet, GeneralFlowEnvironment
-from .microphones import MicGeom
-from .spectra import PowerSpectra, PowerSpectra as EigSpectra, synthetic
-
-from .fbeamform import BeamformerBase, BeamformerCapon, BeamformerEig, \
-<<<<<<< HEAD
-BeamformerMusic, BeamformerDamas, BeamformerDamasPlus, BeamformerOrth,BeamformerCleansc, \
-BeamformerCMF, BeamformerClean, BeamformerFunctional, BeamformerGIB, L_p, integrate, \
-PointSpreadFunction
-=======
-BeamformerMusic, BeamformerDamas,BeamformerDamasPlus, BeamformerOrth,BeamformerCleansc, \
-BeamformerCMF, BeamformerClean, BeamformerFunctional, L_p, integrate, \
-PointSpreadFunction, BeamformerGIB
->>>>>>> b7b9b1de
-
-from .sources import PointSource, MovingPointSource, SamplesGenerator, \
-TimeSamples, MaskedTimeSamples, PointSourceDipole, UncorrelatedNoiseSource, \
-SourceMixer
-from .signals import SineGenerator, WNoiseGenerator, SignalGenerator,\
-PNoiseGenerator
+# coding=UTF-8
+#------------------------------------------------------------------------------
+# Copyright (c) 2007-2017, Acoular Development Team.
+#------------------------------------------------------------------------------
+
+"""
+The acoular library: several classes for the implemetation of 
+acoustic beamforming
+
+A minimal usage example would be:
+
+>>>    m = MicGeom(from_file='mic_geom.xml')
+>>>    g = RectGrid(x_min=-0.8, x_max=-0.2, y_min=-0.1, y_max=0.3, z=0.8,\
+ increment=0.01)
+>>>    t1 = TimeSamples(name='measured_data.h5')
+>>>   cal = Calib(from_file='calibration_data.xml')
+>>>    f1 = EigSpectra(time_data=t1, block_size=256, window="Hanning",\
+ overlap='75%', calib=cal)
+>>>    e1 = BeamformerBase(freq_data=f1, grid=g, mpos=m, r_diag=False)
+>>>    fr = 4000
+>>>    L1 = L_p(e1.synthetic(fr, 0))
+
+The classes in the module possess a number of automatic data update
+capabilities. That is, only the traits must be set to get the results.
+The calculation need not be triggered explicitely.
+
+The classes are also GUI-aware, they know how to display a graphical user
+interface. So by calling
+
+>>>    object_name.configure_traits()
+
+on object "object_name" the relevant traits of each instance object may
+be edited graphically.
+
+The traits could also be set explicitely in the program, either in the
+constructor of an object:
+
+>>>    m = MicGeom(from_file='mic_geom.xml')
+
+or at a later time
+
+>>>    m.from_file = 'another_mic_geom.xml'
+
+where all objects that depend upon the specific trait will update their
+output if necessary.
+"""
+
+from .version import __author__, __date__, __version__
+
+import os 
+
+# workaround for problems with pyqt5 support, may be removed in the future
+try:
+    import pyface.qt
+except:
+    os.environ['QT_API'] = 'pyqt' 
+
+# make sure that no OMP multithreading is used if OMP_NUM_THREADS is not defined
+os.environ.setdefault('OMP_NUM_THREADS','1')
+
+from .fileimport import time_data_import, csv_import, td_import, \
+bk_mat_import, datx_import
+try:
+    from .nidaqimport import nidaq_import
+except:
+    pass
+
+from .h5cache import td_dir, cache_dir
+from .tbeamform import IntegratorSectorTime, \
+BeamformerTime, BeamformerTimeSq, BeamformerTimeTraj, BeamformerTimeSqTraj
+from .tprocess import TimeInOut, MaskedTimeInOut, Mixer, TimeAverage, \
+TimeReverse, TimePower, FiltFiltOctave, FiltOctave, TimeCache, WriteWAV, \
+WriteH5 
+from .calib import Calib
+from .trajectory import Trajectory
+from .grids import Grid, RectGrid, RectGrid3D
+from .environments import Environment, UniformFlowEnvironment, \
+FlowField, OpenJet, SlotJet, GeneralFlowEnvironment
+from .microphones import MicGeom
+from .spectra import PowerSpectra, PowerSpectra as EigSpectra, synthetic
+
+from .fbeamform import BeamformerBase, BeamformerCapon, BeamformerEig, \
+BeamformerMusic, BeamformerDamas, BeamformerDamasPlus, BeamformerOrth,BeamformerCleansc, \
+BeamformerCMF, BeamformerClean, BeamformerFunctional, BeamformerGIB, L_p, integrate, \
+PointSpreadFunction
+
+from .sources import PointSource, MovingPointSource, SamplesGenerator, \
+TimeSamples, MaskedTimeSamples, PointSourceDipole, UncorrelatedNoiseSource, \
+SourceMixer
+from .signals import SineGenerator, WNoiseGenerator, SignalGenerator,\
+PNoiseGenerator